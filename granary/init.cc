--- conflicted
+++ resolved
@@ -56,27 +56,17 @@
   // module registration picks up on existing clients.
   LoadClients(granary_path);
 
-<<<<<<< HEAD
-  context.Construct();
-=======
   if (!FLAG_help) {
-    auto &env = envs[curr_env];
-    env.Construct();
->>>>>>> 2d7223bb
+    context.Construct();
 
     // TODO(pag): Remove me.
     AppPC pc(UnsafeCast<AppPC>(&granary_test_mangle));
 
-<<<<<<< HEAD
-  auto meta = context->AllocateBlockMetaData(pc);
-  context->Compile(meta);
-=======
-    env->Setup();
-    env->AttachToAppPC(pc);
+    auto meta = context->AllocateBlockMetaData(pc);
+    context->Compile(meta);
   } else {
     PrintAllOptions();
   }
->>>>>>> 2d7223bb
 }
 
 }  // namespace granary